--- conflicted
+++ resolved
@@ -343,7 +343,7 @@
 	pov_block_hash: &H,
 	collator: &CollatorId,
 	signature: &CollatorSignature,
-) -> Result<(),()> {
+) -> Result<(), ()> {
 	let payload = collator_signature_payload(relay_parent, parachain_index, pov_block_hash);
 	if signature.verify(&payload[..], collator) {
 		Ok(())
@@ -476,50 +476,13 @@
 	pub commitments: CandidateCommitments<H>,
 }
 
-/// A unique descriptor of the candidate receipt.
-#[cfg_attr(feature = "std", derive(Debug, Default))]
-pub struct CandidateDescriptor<H = Hash> {
-	/// The ID of the parachain this is a candidate for.
-	pub parachain_index: Id,
-	/// The hash of the relay-chain block this should be executed in
-	/// the context of.
-	pub relay_parent: H,
-	/// The collator's relay-chain account ID
-	pub collator: CollatorId,
-	/// Signature on blake2-256 of the block data by collator.
-	pub signature: CollatorSignature,
-	/// Hash of the PoVBlock.
-	pub pov_block_hash: H,
-}
-
-impl<H> From<AbridgedCandidateReceipt<H>> for CandidateDescriptor<H> {
-	fn from(a: AbridgedCandidateReceipt<H>) -> Self {
-		let AbridgedCandidateReceipt {
-			parachain_index,
-			relay_parent,
-			collator,
-			signature,
-			pov_block_hash,
-			..
-		} = a;
-
-		Self {
-			parachain_index,
-			relay_parent,
-			collator,
-			signature,
-			pov_block_hash,
-		}
-	}
-}
-
 /// A candidate-receipt with commitments directly included.
 pub struct CommitedCandidateReceipt<H = Hash> {
 	/// The descriptor of the candidae.
 	pub descriptor: CandidateDescriptor,
 
 	/// The commitments of the candidate receipt.
-	pub commitments: CandidateCommitments<H>
+	pub commitments: CandidateCommitments<H>,
 }
 
 impl<H: AsRef<[u8]> + Encode> AbridgedCandidateReceipt<H> {
@@ -600,8 +563,6 @@
 			pov_block_hash: *pov_block_hash,
 		}
 	}
-<<<<<<< HEAD
-=======
 
 	/// Clone the relevant portions of the `AbridgedCandidateReceipt` to form a `CandidateDescriptor`.
 	pub fn to_descriptor(&self) -> CandidateDescriptor {
@@ -611,20 +572,6 @@
 			collator: self.collator.clone(),
 			signature: self.signature.clone(),
 			pov_hash: self.pov_block_hash.clone(),
-		}
-	}
-}
->>>>>>> 308e8b4b
-
-		
-	/// Clone the relevant portions of the `AbridgedCandidateReceipt` to form a `CandidateDescriptor`.
-	pub fn to_descriptor(&self) -> CandidateDescriptor {
-		CandidateDescriptor {
-			parachain_index: self.parachain_index,
-			relay_parent: self.relay_parent,
-			collator: self.collator.clone(),
-			signature: self.signature.clone(),
-			pov_block_hash: self.pov_block_hash.clone(),
 		}
 	}
 }
@@ -664,6 +611,27 @@
 	pub pov_hash: H,
 }
 
+impl<H> From<AbridgedCandidateReceipt<H>> for CandidateDescriptor<H> {
+	fn from(
+		AbridgedCandidateReceipt {
+			parachain_index,
+			relay_parent,
+			collator,
+			signature,
+			pov_block_hash,
+			..
+		}: AbridgedCandidateReceipt<H>,
+	) -> Self {
+		Self {
+			para_id: parachain_index,
+			relay_parent,
+			collator,
+			signature,
+			pov_hash: pov_block_hash,
+		}
+	}
+}
+
 /// A collation sent by a collator.
 #[derive(PartialEq, Eq, Clone, Encode, Decode)]
 #[cfg_attr(feature = "std", derive(Debug, Default))]
@@ -955,11 +923,11 @@
 	validator_lookup: impl Fn(usize) -> Option<ValidatorId>,
 ) -> Result<usize, ()> {
 	if backed.validator_indices.len() != group_len {
-		return Err(())
+		return Err(());
 	}
 
 	if backed.validity_votes.len() > group_len {
-		return Err(())
+		return Err(());
 	}
 
 	// this is known, even in runtime, to be blake2-256.
@@ -977,12 +945,12 @@
 		if sig.verify(&payload[..], &validator_id) {
 			signed += 1;
 		} else {
-			return Err(())
+			return Err(());
 		}
 	}
 
 	if signed != backed.validity_votes.len() {
-		return Err(())
+		return Err(());
 	}
 
 	Ok(signed)
