[package]
name = "polkadot-validation"
version = "0.7.13"
authors = ["Parity Technologies <admin@parity.io>"]
edition = "2018"

[dependencies]
futures = "0.3.1"
futures-timer = "2.0"
parking_lot = "0.9.0"
tokio = { version = "0.2.4", features = ["rt-core"] }
derive_more = "0.14.1"
log = "0.4.8"
exit-future = "0.2.0"
tokio-executor = { version = "0.2.0-alpha.6", features = ["blocking"] }
codec = { package = "parity-scale-codec", version = "1.1.0", default-features = false, features = ["derive"] }
availability_store = { package = "polkadot-availability-store", path = "../availability-store" }
parachain = { package = "polkadot-parachain", path = "../parachain" }
polkadot-primitives = { path = "../primitives" }
polkadot-erasure-coding = { path = "../erasure-coding" }
table = { package = "polkadot-statement-table", path = "../statement-table" }
<<<<<<< HEAD
grandpa = { package = "sc-finality-grandpa", git = "https://github.com/paritytech/substrate", branch = "ashley-polkadot-wasm" }
inherents = { package = "sp-inherents", git = "https://github.com/paritytech/substrate", branch = "ashley-polkadot-wasm" }
consensus = { package = "sp-consensus", git = "https://github.com/paritytech/substrate", branch = "ashley-polkadot-wasm" }
primitives = { package = "sp-core", git = "https://github.com/paritytech/substrate", branch = "ashley-polkadot-wasm" }
txpool-api = { package = "sp-transaction-pool", git = "https://github.com/paritytech/substrate", branch = "ashley-polkadot-wasm" }
client = { package = "sc-client-api", git = "https://github.com/paritytech/substrate", branch = "ashley-polkadot-wasm" }
sp-blockchain = { git = "https://github.com/paritytech/substrate", branch = "ashley-polkadot-wasm" }
sp-api = { git = "https://github.com/paritytech/substrate", branch = "ashley-polkadot-wasm" }
sp-timestamp = { git = "https://github.com/paritytech/substrate", branch = "ashley-polkadot-wasm" }
block-builder = { package = "sc-block-builder", git = "https://github.com/paritytech/substrate", branch = "ashley-polkadot-wasm" }
trie = { package = "sp-trie", git = "https://github.com/paritytech/substrate", branch = "ashley-polkadot-wasm" }
runtime_primitives = { package = "sp-runtime", git = "https://github.com/paritytech/substrate", branch = "ashley-polkadot-wasm" }
bitvec = { version = "0.15.2", default-features = false, features = ["alloc"] }
runtime_babe = { package = "pallet-babe", git = "https://github.com/paritytech/substrate", branch = "ashley-polkadot-wasm" }
babe-primitives = { package = "sp-consensus-babe", git = "https://github.com/paritytech/substrate", branch = "ashley-polkadot-wasm" }
keystore = { package = "sc-keystore", git = "https://github.com/paritytech/substrate", branch = "ashley-polkadot-wasm" }

[dev-dependencies]
sp-keyring = { git = "https://github.com/paritytech/substrate", branch = "ashley-polkadot-wasm" }
=======
grandpa = { package = "sc-finality-grandpa", git = "https://github.com/paritytech/substrate", branch = "polkadot-master" }
inherents = { package = "sp-inherents", git = "https://github.com/paritytech/substrate", branch = "polkadot-master" }
consensus = { package = "sp-consensus", git = "https://github.com/paritytech/substrate", branch = "polkadot-master" }
primitives = { package = "sp-core", git = "https://github.com/paritytech/substrate", branch = "polkadot-master" }
txpool-api = { package = "sp-transaction-pool", git = "https://github.com/paritytech/substrate", branch = "polkadot-master" }
client = { package = "sc-client-api", git = "https://github.com/paritytech/substrate", branch = "polkadot-master" }
sp-blockchain = { git = "https://github.com/paritytech/substrate", branch = "polkadot-master" }
sp-api = { git = "https://github.com/paritytech/substrate", branch = "polkadot-master" }
sp-timestamp = { git = "https://github.com/paritytech/substrate", branch = "polkadot-master" }
block-builder = { package = "sc-block-builder", git = "https://github.com/paritytech/substrate", branch = "polkadot-master" }
trie = { package = "sp-trie", git = "https://github.com/paritytech/substrate", branch = "polkadot-master" }
runtime_primitives = { package = "sp-runtime", git = "https://github.com/paritytech/substrate", branch = "polkadot-master" }
bitvec = { version = "0.15.2", default-features = false, features = ["alloc"] }
runtime_babe = { package = "pallet-babe", git = "https://github.com/paritytech/substrate", branch = "polkadot-master" }
babe-primitives = { package = "sp-consensus-babe", git = "https://github.com/paritytech/substrate", branch = "polkadot-master" }
keystore = { package = "sc-keystore", git = "https://github.com/paritytech/substrate", branch = "polkadot-master" }

[dev-dependencies]
sp-keyring = { git = "https://github.com/paritytech/substrate", branch = "polkadot-master" }
>>>>>>> 0a1a8775
<|MERGE_RESOLUTION|>--- conflicted
+++ resolved
@@ -19,44 +19,22 @@
 polkadot-primitives = { path = "../primitives" }
 polkadot-erasure-coding = { path = "../erasure-coding" }
 table = { package = "polkadot-statement-table", path = "../statement-table" }
-<<<<<<< HEAD
-grandpa = { package = "sc-finality-grandpa", git = "https://github.com/paritytech/substrate", branch = "ashley-polkadot-wasm" }
-inherents = { package = "sp-inherents", git = "https://github.com/paritytech/substrate", branch = "ashley-polkadot-wasm" }
-consensus = { package = "sp-consensus", git = "https://github.com/paritytech/substrate", branch = "ashley-polkadot-wasm" }
-primitives = { package = "sp-core", git = "https://github.com/paritytech/substrate", branch = "ashley-polkadot-wasm" }
-txpool-api = { package = "sp-transaction-pool", git = "https://github.com/paritytech/substrate", branch = "ashley-polkadot-wasm" }
-client = { package = "sc-client-api", git = "https://github.com/paritytech/substrate", branch = "ashley-polkadot-wasm" }
-sp-blockchain = { git = "https://github.com/paritytech/substrate", branch = "ashley-polkadot-wasm" }
-sp-api = { git = "https://github.com/paritytech/substrate", branch = "ashley-polkadot-wasm" }
-sp-timestamp = { git = "https://github.com/paritytech/substrate", branch = "ashley-polkadot-wasm" }
-block-builder = { package = "sc-block-builder", git = "https://github.com/paritytech/substrate", branch = "ashley-polkadot-wasm" }
-trie = { package = "sp-trie", git = "https://github.com/paritytech/substrate", branch = "ashley-polkadot-wasm" }
-runtime_primitives = { package = "sp-runtime", git = "https://github.com/paritytech/substrate", branch = "ashley-polkadot-wasm" }
+grandpa = { package = "sc-finality-grandpa", git = "https://github.com/paritytech/substrate", branch = "ashley-polkadot-wasm-diverged" }
+inherents = { package = "sp-inherents", git = "https://github.com/paritytech/substrate", branch = "ashley-polkadot-wasm-diverged" }
+consensus = { package = "sp-consensus", git = "https://github.com/paritytech/substrate", branch = "ashley-polkadot-wasm-diverged" }
+primitives = { package = "sp-core", git = "https://github.com/paritytech/substrate", branch = "ashley-polkadot-wasm-diverged" }
+txpool-api = { package = "sp-transaction-pool", git = "https://github.com/paritytech/substrate", branch = "ashley-polkadot-wasm-diverged" }
+client = { package = "sc-client-api", git = "https://github.com/paritytech/substrate", branch = "ashley-polkadot-wasm-diverged" }
+sp-blockchain = { git = "https://github.com/paritytech/substrate", branch = "ashley-polkadot-wasm-diverged" }
+sp-api = { git = "https://github.com/paritytech/substrate", branch = "ashley-polkadot-wasm-diverged" }
+sp-timestamp = { git = "https://github.com/paritytech/substrate", branch = "ashley-polkadot-wasm-diverged" }
+block-builder = { package = "sc-block-builder", git = "https://github.com/paritytech/substrate", branch = "ashley-polkadot-wasm-diverged" }
+trie = { package = "sp-trie", git = "https://github.com/paritytech/substrate", branch = "ashley-polkadot-wasm-diverged" }
+runtime_primitives = { package = "sp-runtime", git = "https://github.com/paritytech/substrate", branch = "ashley-polkadot-wasm-diverged" }
 bitvec = { version = "0.15.2", default-features = false, features = ["alloc"] }
-runtime_babe = { package = "pallet-babe", git = "https://github.com/paritytech/substrate", branch = "ashley-polkadot-wasm" }
-babe-primitives = { package = "sp-consensus-babe", git = "https://github.com/paritytech/substrate", branch = "ashley-polkadot-wasm" }
-keystore = { package = "sc-keystore", git = "https://github.com/paritytech/substrate", branch = "ashley-polkadot-wasm" }
+runtime_babe = { package = "pallet-babe", git = "https://github.com/paritytech/substrate", branch = "ashley-polkadot-wasm-diverged" }
+babe-primitives = { package = "sp-consensus-babe", git = "https://github.com/paritytech/substrate", branch = "ashley-polkadot-wasm-diverged" }
+keystore = { package = "sc-keystore", git = "https://github.com/paritytech/substrate", branch = "ashley-polkadot-wasm-diverged" }
 
 [dev-dependencies]
-sp-keyring = { git = "https://github.com/paritytech/substrate", branch = "ashley-polkadot-wasm" }
-=======
-grandpa = { package = "sc-finality-grandpa", git = "https://github.com/paritytech/substrate", branch = "polkadot-master" }
-inherents = { package = "sp-inherents", git = "https://github.com/paritytech/substrate", branch = "polkadot-master" }
-consensus = { package = "sp-consensus", git = "https://github.com/paritytech/substrate", branch = "polkadot-master" }
-primitives = { package = "sp-core", git = "https://github.com/paritytech/substrate", branch = "polkadot-master" }
-txpool-api = { package = "sp-transaction-pool", git = "https://github.com/paritytech/substrate", branch = "polkadot-master" }
-client = { package = "sc-client-api", git = "https://github.com/paritytech/substrate", branch = "polkadot-master" }
-sp-blockchain = { git = "https://github.com/paritytech/substrate", branch = "polkadot-master" }
-sp-api = { git = "https://github.com/paritytech/substrate", branch = "polkadot-master" }
-sp-timestamp = { git = "https://github.com/paritytech/substrate", branch = "polkadot-master" }
-block-builder = { package = "sc-block-builder", git = "https://github.com/paritytech/substrate", branch = "polkadot-master" }
-trie = { package = "sp-trie", git = "https://github.com/paritytech/substrate", branch = "polkadot-master" }
-runtime_primitives = { package = "sp-runtime", git = "https://github.com/paritytech/substrate", branch = "polkadot-master" }
-bitvec = { version = "0.15.2", default-features = false, features = ["alloc"] }
-runtime_babe = { package = "pallet-babe", git = "https://github.com/paritytech/substrate", branch = "polkadot-master" }
-babe-primitives = { package = "sp-consensus-babe", git = "https://github.com/paritytech/substrate", branch = "polkadot-master" }
-keystore = { package = "sc-keystore", git = "https://github.com/paritytech/substrate", branch = "polkadot-master" }
-
-[dev-dependencies]
-sp-keyring = { git = "https://github.com/paritytech/substrate", branch = "polkadot-master" }
->>>>>>> 0a1a8775
+sp-keyring = { git = "https://github.com/paritytech/substrate", branch = "ashley-polkadot-wasm-diverged" }