--- conflicted
+++ resolved
@@ -35,23 +35,13 @@
 hex-literal = "0.2.1"
 libsecp256k1 = "0.3.2"
 tiny-keccak = "1.5.0"
-<<<<<<< HEAD
 keyring = { package = "sp-keyring", git = "https://github.com/paritytech/substrate", branch = "ashley-polkadot-wasm" }
 sp-trie = { git = "https://github.com/paritytech/substrate", branch = "ashley-polkadot-wasm" }
 babe = { package = "pallet-babe", git = "https://github.com/paritytech/substrate", default-features = false, branch = "ashley-polkadot-wasm" }
 randomness-collective-flip = { package = "pallet-randomness-collective-flip", git = "https://github.com/paritytech/substrate", default-features = false, branch = "ashley-polkadot-wasm" }
 pallet-staking-reward-curve = { git = "https://github.com/paritytech/substrate", branch = "ashley-polkadot-wasm" }
 treasury = { package = "pallet-treasury", git = "https://github.com/paritytech/substrate", default-features = false, branch = "ashley-polkadot-wasm" }
-trie-db = "0.18.0"
-=======
-keyring = { package = "sp-keyring", git = "https://github.com/paritytech/substrate", branch = "polkadot-master" }
-sp-trie = { git = "https://github.com/paritytech/substrate", branch = "polkadot-master" }
-babe = { package = "pallet-babe", git = "https://github.com/paritytech/substrate", default-features = false, branch = "polkadot-master" }
-randomness-collective-flip = { package = "pallet-randomness-collective-flip", git = "https://github.com/paritytech/substrate", default-features = false, branch = "polkadot-master" }
-pallet-staking-reward-curve = { git = "https://github.com/paritytech/substrate", branch = "polkadot-master" }
-treasury = { package = "pallet-treasury", git = "https://github.com/paritytech/substrate", default-features = false, branch = "polkadot-master" }
 trie-db = "0.19.2"
->>>>>>> 077fe75f
 serde_json = "1.0.41"
 
 [features]
