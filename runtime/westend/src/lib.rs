// Copyright 2017-2020 Parity Technologies (UK) Ltd.
// This file is part of Polkadot.

// Polkadot is free software: you can redistribute it and/or modify
// it under the terms of the GNU General Public License as published by
// the Free Software Foundation, either version 3 of the License, or
// (at your option) any later version.

// Polkadot is distributed in the hope that it will be useful,
// but WITHOUT ANY WARRANTY; without even the implied warranty of
// MERCHANTABILITY or FITNESS FOR A PARTICULAR PURPOSE.  See the
// GNU General Public License for more details.

// You should have received a copy of the GNU General Public License
// along with Polkadot.  If not, see <http://www.gnu.org/licenses/>.

//! The Polkadot runtime. This can be compiled with `#[no_std]`, ready for Wasm.

#![cfg_attr(not(feature = "std"), no_std)]
// `construct_runtime!` does a lot of recursion and requires us to increase the limit to 256.
#![recursion_limit="256"]

use sp_std::prelude::*;
use static_assertions::const_assert;
use codec::{Encode, Decode};
use primitives::{
	AccountId, AccountIndex, Balance, BlockNumber, Hash, Nonce, Signature, Moment,
	parachain::{self, ActiveParas, AbridgedCandidateReceipt, SigningContext},
};
use runtime_common::{attestations, parachains, registrar,
	impls::{CurrencyToVoteHandler, TargetedFeeAdjustment, ToAuthor},
	BlockHashCount, MaximumBlockWeight, AvailableBlockRatio, MaximumBlockLength,
	BlockExecutionWeight, ExtrinsicBaseWeight, RocksDbWeight, MaximumExtrinsicWeight,
	TransactionCallFilter,
};
use sp_runtime::{
	create_runtime_str, generic, impl_opaque_keys,
	ApplyExtrinsicResult, KeyTypeId, Perbill, Perquintill, curve::PiecewiseLinear, PerThing,
	transaction_validity::{TransactionValidity, TransactionSource, TransactionPriority},
	traits::{
		BlakeTwo256, Block as BlockT, OpaqueKeys, ConvertInto, IdentityLookup,
		Extrinsic as ExtrinsicT, SaturatedConversion, Verify,
	},
};
#[cfg(feature = "runtime-benchmarks")]
use sp_runtime::RuntimeString;
use version::RuntimeVersion;
use grandpa::{AuthorityId as GrandpaId, fg_primitives};
#[cfg(any(feature = "std", test))]
use version::NativeVersion;
use sp_core::OpaqueMetadata;
use sp_staking::SessionIndex;
use frame_support::{
	parameter_types, construct_runtime, debug, RuntimeDebug,
	traits::{KeyOwnerProofSystem, Randomness, Filter, InstanceFilter},
	weights::Weight,
};
use im_online::sr25519::AuthorityId as ImOnlineId;
use authority_discovery_primitives::AuthorityId as AuthorityDiscoveryId;
use transaction_payment_rpc_runtime_api::RuntimeDispatchInfo;
use session::historical as session_historical;
use frame_utils::{SignedExtensionProvider, IndexFor};

#[cfg(feature = "std")]
pub use staking::StakerStatus;
#[cfg(any(feature = "std", test))]
pub use sp_runtime::BuildStorage;
pub use timestamp::Call as TimestampCall;
pub use balances::Call as BalancesCall;
pub use attestations::{Call as AttestationsCall, MORE_ATTESTATIONS_IDENTIFIER};
pub use parachains::Call as ParachainsCall;

/// Constant values used within the runtime.
pub mod constants;
use constants::{time::*, currency::*, fee::*};
use sp_runtime::generic::Era;
use sp_runtime::traits::SignedExtension;

// Make the WASM binary available.
#[cfg(feature = "std")]
include!(concat!(env!("OUT_DIR"), "/wasm_binary.rs"));

/// Runtime version (Kusama).
pub const VERSION: RuntimeVersion = RuntimeVersion {
	spec_name: create_runtime_str!("westend"),
	impl_name: create_runtime_str!("parity-westend"),
	authoring_version: 2,
<<<<<<< HEAD
	spec_version: 21,
=======
	spec_version: 24,
>>>>>>> 8121b600
	impl_version: 0,
	apis: RUNTIME_API_VERSIONS,
	transaction_version: 1,
};

/// Native version.
#[cfg(any(feature = "std", test))]
pub fn native_version() -> NativeVersion {
	NativeVersion {
		runtime_version: VERSION,
		can_author_with: Default::default(),
	}
}

/// Avoid processing transactions from slots and parachain registrar.
pub struct BaseFilter;
impl Filter<Call> for BaseFilter {
	fn filter(call: &Call) -> bool {
		!matches!(call, Call::Registrar(_))
	}
}
pub struct IsCallable;
frame_support::impl_filter_stack!(IsCallable, BaseFilter, Call, is_callable);

parameter_types! {
	pub const Version: RuntimeVersion = VERSION;
}

impl system::Trait for Runtime {
	type Origin = Origin;
	type Call = Call;
	type Index = Nonce;
	type BlockNumber = BlockNumber;
	type Hash = Hash;
	type Hashing = BlakeTwo256;
	type AccountId = AccountId;
	type Lookup = IdentityLookup<Self::AccountId>;
	type Header = generic::Header<BlockNumber, BlakeTwo256>;
	type Event = Event;
	type BlockHashCount = BlockHashCount;
	type MaximumBlockWeight = MaximumBlockWeight;
	type DbWeight = RocksDbWeight;
	type BlockExecutionWeight = BlockExecutionWeight;
	type ExtrinsicBaseWeight = ExtrinsicBaseWeight;
	type MaximumExtrinsicWeight = MaximumExtrinsicWeight;
	type MaximumBlockLength = MaximumBlockLength;
	type AvailableBlockRatio = AvailableBlockRatio;
	type Version = Version;
	type ModuleToIndex = ModuleToIndex;
	type AccountData = balances::AccountData<Balance>;
	type OnNewAccount = ();
	type OnKilledAccount = ();
}

impl scheduler::Trait for Runtime {
	type Event = Event;
	type Origin = Origin;
	type Call = Call;
	type MaximumWeight = MaximumBlockWeight;
}

parameter_types! {
	pub const EpochDuration: u64 = EPOCH_DURATION_IN_BLOCKS as u64;
	pub const ExpectedBlockTime: Moment = MILLISECS_PER_BLOCK;
}

impl babe::Trait for Runtime {
	type EpochDuration = EpochDuration;
	type ExpectedBlockTime = ExpectedBlockTime;

	// session module is the trigger
	type EpochChangeTrigger = babe::ExternalTrigger;
}

parameter_types! {
	pub const IndexDeposit: Balance = 1 * DOLLARS;
}

impl indices::Trait for Runtime {
	type AccountIndex = AccountIndex;
	type Currency = Balances;
	type Deposit = IndexDeposit;
	type Event = Event;
}

parameter_types! {
	pub const ExistentialDeposit: Balance = 1 * CENTS;
}

impl balances::Trait for Runtime {
	type Balance = Balance;
	type DustRemoval = ();
	type Event = Event;
	type ExistentialDeposit = ExistentialDeposit;
	type AccountStore = System;
}

parameter_types! {
	pub const TransactionByteFee: Balance = 10 * MILLICENTS;
	pub const TargetBlockFullness: Perquintill = Perquintill::from_percent(25);
}

// for a sane configuration, this should always be less than `AvailableBlockRatio`.
const_assert!(
	TargetBlockFullness::get().deconstruct() <
	(AvailableBlockRatio::get().deconstruct() as <Perquintill as PerThing>::Inner)
		* (<Perquintill as PerThing>::ACCURACY / <Perbill as PerThing>::ACCURACY as <Perquintill as PerThing>::Inner)
);

impl transaction_payment::Trait for Runtime {
	type Currency = Balances;
	type OnTransactionPayment = ToAuthor<Runtime>;
	type TransactionByteFee = TransactionByteFee;
	type WeightToFee = WeightToFee;
	type FeeMultiplierUpdate = TargetedFeeAdjustment<TargetBlockFullness, Self>;
}

parameter_types! {
	pub const MinimumPeriod: u64 = SLOT_DURATION / 2;
}
impl timestamp::Trait for Runtime {
	type Moment = u64;
	type OnTimestampSet = Babe;
	type MinimumPeriod = MinimumPeriod;
}

parameter_types! {
	pub const UncleGenerations: u32 = 0;
}

// TODO: substrate#2986 implement this properly
impl authorship::Trait for Runtime {
	type FindAuthor = session::FindAccountFromAuthorIndex<Self, Babe>;
	type UncleGenerations = UncleGenerations;
	type FilterUncle = ();
	type EventHandler = (Staking, ImOnline);
}

parameter_types! {
	pub const Period: BlockNumber = 10 * MINUTES;
	pub const Offset: BlockNumber = 0;
}

impl_opaque_keys! {
	pub struct SessionKeys {
		pub grandpa: Grandpa,
		pub babe: Babe,
		pub im_online: ImOnline,
		pub parachain_validator: Parachains,
		pub authority_discovery: AuthorityDiscovery,
	}
}

parameter_types! {
	pub const DisabledValidatorsThreshold: Perbill = Perbill::from_percent(17);
}

impl session::Trait for Runtime {
	type Event = Event;
	type ValidatorId = AccountId;
	type ValidatorIdOf = staking::StashOf<Self>;
	type ShouldEndSession = Babe;
	type NextSessionRotation = Babe;
	type SessionManager = session::historical::NoteHistoricalRoot<Self, Staking>;
	type SessionHandler = <SessionKeys as OpaqueKeys>::KeyTypeIdProviders;
	type Keys = SessionKeys;
	type DisabledValidatorsThreshold = DisabledValidatorsThreshold;
}

impl session::historical::Trait for Runtime {
	type FullIdentification = staking::Exposure<AccountId, Balance>;
	type FullIdentificationOf = staking::ExposureOf<Runtime>;
}

pallet_staking_reward_curve::build! {
	const REWARD_CURVE: PiecewiseLinear<'static> = curve!(
		min_inflation: 0_025_000,
		max_inflation: 0_100_000,
		ideal_stake: 0_500_000,
		falloff: 0_050_000,
		max_piece_count: 40,
		test_precision: 0_005_000,
	);
}

parameter_types! {
	// Six sessions in an era (6 hours).
	pub const SessionsPerEra: SessionIndex = 6;
	// 28 eras for unbonding (7 days).
	pub const BondingDuration: staking::EraIndex = 28;
	// 28 eras in which slashes can be cancelled (7 days).
	pub const SlashDeferDuration: staking::EraIndex = 28;
	pub const RewardCurve: &'static PiecewiseLinear<'static> = &REWARD_CURVE;
	pub const MaxNominatorRewardedPerValidator: u32 = 64;
	// quarter of the last session will be for election.
	pub const ElectionLookahead: BlockNumber = EPOCH_DURATION_IN_BLOCKS / 4;
	pub const MaxIterations: u32 = 10;
	pub MinSolutionScoreBump: Perbill = Perbill::from_rational_approximation(5u32, 10_000);
}

impl staking::Trait for Runtime {
	type Currency = Balances;
	type UnixTime = Timestamp;
	type CurrencyToVote = CurrencyToVoteHandler<Self>;
	type RewardRemainder = ();
	type Event = Event;
	type Slash = ();
	type Reward = ();
	type SessionsPerEra = SessionsPerEra;
	type BondingDuration = BondingDuration;
	type SlashDeferDuration = SlashDeferDuration;
	// A majority of the council can cancel the slash.
	type SlashCancelOrigin = system::EnsureRoot<AccountId>;
	type SessionInterface = Self;
	type RewardCurve = RewardCurve;
	type MaxNominatorRewardedPerValidator = MaxNominatorRewardedPerValidator;
	type NextNewSession = Session;
	type ElectionLookahead = ElectionLookahead;
	type Call = Call;
	type UnsignedPriority = StakingUnsignedPriority;
	type MaxIterations = MaxIterations;
	type MinSolutionScoreBump = MinSolutionScoreBump;
}

parameter_types! {
	pub const LaunchPeriod: BlockNumber = 7 * DAYS;
	pub const VotingPeriod: BlockNumber = 7 * DAYS;
	pub const FastTrackVotingPeriod: BlockNumber = 3 * HOURS;
	pub const MinimumDeposit: Balance = 1 * DOLLARS;
	pub const EnactmentPeriod: BlockNumber = 8 * DAYS;
	pub const CooloffPeriod: BlockNumber = 7 * DAYS;
	// One cent: $10,000 / MB
	pub const PreimageByteDeposit: Balance = 10 * MILLICENTS;
	pub const InstantAllowed: bool = true;
}

parameter_types! {
	pub OffencesWeightSoftLimit: Weight = Perbill::from_percent(60) * MaximumBlockWeight::get();
}

impl offences::Trait for Runtime {
	type Event = Event;
	type IdentificationTuple = session::historical::IdentificationTuple<Self>;
	type OnOffenceHandler = Staking;
	type WeightSoftLimit = OffencesWeightSoftLimit;
}

impl authority_discovery::Trait for Runtime {}

parameter_types! {
	pub const SessionDuration: BlockNumber = EPOCH_DURATION_IN_BLOCKS as _;
}

parameter_types! {
	pub const StakingUnsignedPriority: TransactionPriority = TransactionPriority::max_value() / 2;
	pub const ImOnlineUnsignedPriority: TransactionPriority = TransactionPriority::max_value();
}

impl im_online::Trait for Runtime {
	type AuthorityId = ImOnlineId;
	type Event = Event;
	type ReportUnresponsiveness = Offences;
	type SessionDuration = SessionDuration;
	type UnsignedPriority = StakingUnsignedPriority;
}

impl grandpa::Trait for Runtime {
	type Event = Event;
	type Call = Call;

	type KeyOwnerProofSystem = Historical;

	type KeyOwnerProof =
		<Self::KeyOwnerProofSystem as KeyOwnerProofSystem<(KeyTypeId, GrandpaId)>>::Proof;

	type KeyOwnerIdentification = <Self::KeyOwnerProofSystem as KeyOwnerProofSystem<(
		KeyTypeId,
		GrandpaId,
	)>>::IdentificationTuple;

	type HandleEquivocation = grandpa::EquivocationHandler<
		Self::KeyOwnerIdentification,
		primitives::fisherman::FishermanAppCrypto,
		Runtime,
		Offences,
	>;
}

parameter_types! {
	pub WindowSize: BlockNumber = finality_tracker::DEFAULT_WINDOW_SIZE.into();
	pub ReportLatency: BlockNumber = finality_tracker::DEFAULT_REPORT_LATENCY.into();
}

impl finality_tracker::Trait for Runtime {
	type OnFinalizationStalled = ();
	type WindowSize = WindowSize;
	type ReportLatency = ReportLatency;
}

parameter_types! {
	pub const AttestationPeriod: BlockNumber = 50;
}

impl attestations::Trait for Runtime {
	type AttestationPeriod = AttestationPeriod;
	type ValidatorIdentities = parachains::ValidatorIdentities<Runtime>;
	type RewardAttestation = Staking;
}

parameter_types! {
	pub const MaxCodeSize: u32 = 10 * 1024 * 1024; // 10 MB
	pub const MaxHeadDataSize: u32 = 20 * 1024; // 20 KB
	pub const ValidationUpgradeFrequency: BlockNumber = 2 * DAYS;
	pub const ValidationUpgradeDelay: BlockNumber = 8 * HOURS;
	pub const SlashPeriod: BlockNumber = 7 * DAYS;
}

impl parachains::Trait for Runtime {
	type AuthorityId = primitives::fisherman::FishermanAppCrypto;
	type Origin = Origin;
	type Call = Call;
	type ParachainCurrency = Balances;
	type BlockNumberConversion = sp_runtime::traits::Identity;
	type Randomness = RandomnessCollectiveFlip;
	type ActiveParachains = Registrar;
	type Registrar = Registrar;
	type MaxCodeSize = MaxCodeSize;
	type MaxHeadDataSize = MaxHeadDataSize;

	type ValidationUpgradeFrequency = ValidationUpgradeFrequency;
	type ValidationUpgradeDelay = ValidationUpgradeDelay;
	type SlashPeriod = SlashPeriod;

	type Proof = sp_session::MembershipProof;
	type KeyOwnerProofSystem = session::historical::Module<Self>;
	type IdentificationTuple = <Self::KeyOwnerProofSystem as KeyOwnerProofSystem<(KeyTypeId, Vec<u8>)>>::IdentificationTuple;
	type ReportOffence = Offences;
	type BlockHashConversion = sp_runtime::traits::Identity;
}

impl frame_utils::SignedExtensionProvider for Runtime {
	type Extra = SignedExtra;

	fn construct_extras(nonce: IndexFor<Self>, era: Era, hash: Option<Self::Hash>) -> (
		Self::Extra,
		Option<<Self::Extra as SignedExtension>::AdditionalSigned>
	) {
		let tip = 0;
		let extra = (
			TransactionCallFilter::<IsCallable, Call>::new(),
			system::CheckSpecVersion::<Runtime>::new(),
			system::CheckTxVersion::<Runtime>::new(),
			system::CheckGenesis::<Runtime>::new(),
			system::CheckEra::<Runtime>::from(era),
			system::CheckNonce::<Runtime>::from(nonce),
			system::CheckWeight::<Runtime>::new(),
			transaction_payment::ChargeTransactionPayment::<Runtime>::from(tip),
			registrar::LimitParathreadCommits::<Runtime>::new(),
			parachains::ValidateDoubleVoteReports::<Runtime>::new(),
			grandpa::ValidateEquivocationReport::<Runtime>::new(),
		);
		// if the hash is supplied, we can manually provide the additional signed data.
		let additional = hash.map(|hash| {
			((), VERSION.spec_version, VERSION.transaction_version, hash, hash, (), (), (), (), (), ())
		});

		(extra, additional)
	}
}

/// Submits a transaction with the node's public and signature type. Adheres to the signed extension
/// format of the chain.
impl<LocalCall> system::offchain::CreateSignedTransaction<LocalCall> for Runtime where
	Call: From<LocalCall>,
{
	fn create_transaction<C: system::offchain::AppCrypto<Self::Public, Self::Signature>>(
		call: Call,
		public: <Signature as Verify>::Signer,
		account: AccountId,
		nonce: <Runtime as system::Trait>::Index,
	) -> Option<(Call, <UncheckedExtrinsic as ExtrinsicT>::SignaturePayload)> {
		// take the biggest period possible.
		let period = BlockHashCount::get()
			.checked_next_power_of_two()
			.map(|c| c / 2)
			.unwrap_or(2) as u64;

		let current_block = System::block_number()
			.saturated_into::<u64>()
			// The `System::block_number` is initialized with `n+1`,
			// so the actual block number is `n`.
			.saturating_sub(1);
		let era = Era::mortal(period, current_block);
		let (extra, _) = Runtime::construct_extras(nonce, era, None);
		let raw_payload = SignedPayload::new(call, extra).map_err(|e| {
			debug::warn!("Unable to create signed payload: {:?}", e);
		}).ok()?;
		let signature = raw_payload.using_encoded(|payload| {
			C::sign(payload, public)
		})?;
		let (call, extra, _) = raw_payload.deconstruct();
		Some((call, (account, signature, extra)))
	}
}

impl system::offchain::SigningTypes for Runtime {
	type Public = <Signature as Verify>::Signer;
	type Signature = Signature;
}

impl<C> system::offchain::SendTransactionTypes<C> for Runtime where
	Call: From<C>,
{
	type OverarchingCall = Call;
	type Extrinsic = UncheckedExtrinsic;
}

parameter_types! {
	pub const ParathreadDeposit: Balance = 5 * DOLLARS;
	pub const QueueSize: usize = 2;
	pub const MaxRetries: u32 = 3;
}

impl registrar::Trait for Runtime {
	type Event = Event;
	type Origin = Origin;
	type Currency = Balances;
	type ParathreadDeposit = ParathreadDeposit;
	type SwapAux = ();
	type QueueSize = QueueSize;
	type MaxRetries = MaxRetries;
}

parameter_types! {
	// Minimum 100 bytes/KSM deposited (1 CENT/byte)
	pub const BasicDeposit: Balance = 10 * DOLLARS;       // 258 bytes on-chain
	pub const FieldDeposit: Balance = 250 * CENTS;        // 66 bytes on-chain
	pub const SubAccountDeposit: Balance = 2 * DOLLARS;   // 53 bytes on-chain
	pub const MaxSubAccounts: u32 = 100;
	pub const MaxAdditionalFields: u32 = 100;
	pub const MaxRegistrars: u32 = 20;
}

impl identity::Trait for Runtime {
	type Event = Event;
	type Currency = Balances;
	type Slashed = ();
	type BasicDeposit = BasicDeposit;
	type FieldDeposit = FieldDeposit;
	type SubAccountDeposit = SubAccountDeposit;
	type MaxSubAccounts = MaxSubAccounts;
	type MaxAdditionalFields = MaxAdditionalFields;
	type MaxRegistrars = MaxRegistrars;
	type RegistrarOrigin = system::EnsureRoot<AccountId>;
	type ForceOrigin = system::EnsureRoot<AccountId>;
}

impl utility::Trait for Runtime {
	type Event = Event;
	type Call = Call;
	type IsCallable = IsCallable;
}

parameter_types! {
	// One storage item; key size is 32; value is size 4+4+16+32 bytes = 56 bytes.
	pub const DepositBase: Balance = deposit(1, 88);
	// Additional storage item size of 32 bytes.
	pub const DepositFactor: Balance = deposit(0, 32);
	pub const MaxSignatories: u16 = 100;
}

impl multisig::Trait for Runtime {
	type Event = Event;
	type Call = Call;
	type Currency = Balances;
	type DepositBase = DepositBase;
	type DepositFactor = DepositFactor;
	type MaxSignatories = MaxSignatories;
	type IsCallable = IsCallable;
}

parameter_types! {
	pub const ConfigDepositBase: Balance = 5 * DOLLARS;
	pub const FriendDepositFactor: Balance = 50 * CENTS;
	pub const MaxFriends: u16 = 9;
	pub const RecoveryDeposit: Balance = 5 * DOLLARS;
}

impl recovery::Trait for Runtime {
	type Event = Event;
	type Call = Call;
	type Currency = Balances;
	type ConfigDepositBase = ConfigDepositBase;
	type FriendDepositFactor = FriendDepositFactor;
	type MaxFriends = MaxFriends;
	type RecoveryDeposit = RecoveryDeposit;
}

parameter_types! {
	pub const MinVestedTransfer: Balance = 100 * DOLLARS;
}

impl vesting::Trait for Runtime {
	type Event = Event;
	type Currency = Balances;
	type BlockNumberToBalance = ConvertInto;
	type MinVestedTransfer = MinVestedTransfer;
}

impl sudo::Trait for Runtime {
	type Event = Event;
	type Call = Call;
}

parameter_types! {
	// One storage item; key size 32, value size 8; .
	pub const ProxyDepositBase: Balance = deposit(1, 8);
	// Additional storage item size of 33 bytes.
	pub const ProxyDepositFactor: Balance = deposit(0, 33);
	pub const MaxProxies: u16 = 32;
}

/// The type used to represent the kinds of proxying allowed.
#[derive(Copy, Clone, Eq, PartialEq, Ord, PartialOrd, Encode, Decode, RuntimeDebug)]
pub enum ProxyType {
	Any,
	NonTransfer,
	Staking,
	SudoBalances,
}
impl Default for ProxyType { fn default() -> Self { Self::Any } }
impl InstanceFilter<Call> for ProxyType {
	fn filter(&self, c: &Call) -> bool {
		match self {
			ProxyType::Any => true,
			ProxyType::NonTransfer => !matches!(c,
				Call::Balances(..) | Call::Indices(indices::Call::transfer(..))
			),
			ProxyType::Staking => matches!(c,
				Call::Staking(..) | Call::Utility(utility::Call::batch(..))
					| Call::Utility(utility::Call::as_limited_sub(..))
			),
			ProxyType::SudoBalances => matches!(c,
				Call::Sudo(sudo::Call::sudo(x)) if matches!(x.as_ref(), &Call::Balances(..))
			),
		}
	}
	fn is_superset(&self, o: &Self) -> bool {
		match (self, o) {
			(x, y) if x == y => true,
			(ProxyType::Any, _) => true,
			(_, ProxyType::Any) => false,
			(ProxyType::NonTransfer, _) => true,
			_ => false,
		}
	}
}

impl proxy::Trait for Runtime {
	type Event = Event;
	type Call = Call;
	type Currency = Balances;
	type IsCallable = IsCallable;
	type ProxyType = ProxyType;
	type ProxyDepositBase = ProxyDepositBase;
	type ProxyDepositFactor = ProxyDepositFactor;
	type MaxProxies = MaxProxies;
}

construct_runtime! {
	pub enum Runtime where
		Block = Block,
		NodeBlock = primitives::Block,
		UncheckedExtrinsic = UncheckedExtrinsic
	{
		// Basic stuff; balances is uncallable initially.
		System: system::{Module, Call, Storage, Config, Event<T>},
		RandomnessCollectiveFlip: randomness_collective_flip::{Module, Storage},

		// Must be before session.
		Babe: babe::{Module, Call, Storage, Config, Inherent(Timestamp)},

		Timestamp: timestamp::{Module, Call, Storage, Inherent},
		Indices: indices::{Module, Call, Storage, Config<T>, Event<T>},
		Balances: balances::{Module, Call, Storage, Config<T>, Event<T>},
		TransactionPayment: transaction_payment::{Module, Storage},

		// Consensus support.
		Authorship: authorship::{Module, Call, Storage},
		Staking: staking::{Module, Call, Storage, Config<T>, Event<T>, ValidateUnsigned},
		Offences: offences::{Module, Call, Storage, Event},
		Historical: session_historical::{Module},
		Session: session::{Module, Call, Storage, Event, Config<T>},
		FinalityTracker: finality_tracker::{Module, Call, Storage, Inherent},
		Grandpa: grandpa::{Module, Call, Storage, Config, Event},
		ImOnline: im_online::{Module, Call, Storage, Event<T>, ValidateUnsigned, Config<T>},
		AuthorityDiscovery: authority_discovery::{Module, Call, Config},

		// Parachains stuff; slots are disabled (no auctions initially). The rest are safe as they
		// have no public dispatchables.
		Parachains: parachains::{Module, Call, Storage, Config, Inherent, Origin},
		Attestations: attestations::{Module, Call, Storage},
		Registrar: registrar::{Module, Call, Storage, Event, Config<T>},

		// Utility module.
		Utility: utility::{Module, Call, Event},

		// Less simple identity module.
		Identity: identity::{Module, Call, Storage, Event<T>},

		// Social recovery module.
		Recovery: recovery::{Module, Call, Storage, Event<T>},

		// Vesting. Usable initially, but removed once all vesting is finished.
		Vesting: vesting::{Module, Call, Storage, Event<T>, Config<T>},

		// System scheduler.
		Scheduler: scheduler::{Module, Call, Storage, Event<T>},

		// Sudo.
		Sudo: sudo::{Module, Call, Storage, Event<T>, Config<T>},

		// Proxy module. Late addition.
		Proxy: proxy::{Module, Call, Storage, Event<T>},

		// Multisig module. Late addition.
		Multisig: multisig::{Module, Call, Storage, Event<T>},
	}
}

/// The address format for describing accounts.
pub type Address = AccountId;
/// Block header type as expected by this runtime.
pub type Header = generic::Header<BlockNumber, BlakeTwo256>;
/// Block type as expected by this runtime.
pub type Block = generic::Block<Header, UncheckedExtrinsic>;
/// A Block signed with a Justification
pub type SignedBlock = generic::SignedBlock<Block>;
/// BlockId type as expected by this runtime.
pub type BlockId = generic::BlockId<Block>;
/// The SignedExtension to the basic transaction logic.
pub type SignedExtra = (
	TransactionCallFilter<IsCallable, Call>,
	system::CheckSpecVersion<Runtime>,
	system::CheckTxVersion<Runtime>,
	system::CheckGenesis<Runtime>,
	system::CheckEra<Runtime>,
	system::CheckNonce<Runtime>,
	system::CheckWeight<Runtime>,
	transaction_payment::ChargeTransactionPayment<Runtime>,
	registrar::LimitParathreadCommits<Runtime>,
	parachains::ValidateDoubleVoteReports<Runtime>,
	grandpa::ValidateEquivocationReport<Runtime>,
);
/// Unchecked extrinsic type as expected by this runtime.
pub type UncheckedExtrinsic = generic::UncheckedExtrinsic<Address, Call, Signature, SignedExtra>;
/// Extrinsic type that has already been checked.
pub type CheckedExtrinsic = generic::CheckedExtrinsic<AccountId, Nonce, Call>;
/// Executive: handles dispatch to the various modules.
pub type Executive = executive::Executive<Runtime, Block, system::ChainContext<Runtime>, Runtime, AllModules>;
/// The payload being signed in transactions.
pub type SignedPayload = generic::SignedPayload<Call, SignedExtra>;

sp_api::impl_runtime_apis! {
	impl sp_api::Core<Block> for Runtime {
		fn version() -> RuntimeVersion {
			VERSION
		}

		fn execute_block(block: Block) {
			Executive::execute_block(block)
		}

		fn initialize_block(header: &<Block as BlockT>::Header) {
			Executive::initialize_block(header)
		}
	}

	impl sp_api::Metadata<Block> for Runtime {
		fn metadata() -> OpaqueMetadata {
			Runtime::metadata().into()
		}
	}

	impl block_builder_api::BlockBuilder<Block> for Runtime {
		fn apply_extrinsic(extrinsic: <Block as BlockT>::Extrinsic) -> ApplyExtrinsicResult {
			Executive::apply_extrinsic(extrinsic)
		}

		fn finalize_block() -> <Block as BlockT>::Header {
			Executive::finalize_block()
		}

		fn inherent_extrinsics(data: inherents::InherentData) -> Vec<<Block as BlockT>::Extrinsic> {
			data.create_extrinsics()
		}

		fn check_inherents(
			block: Block,
			data: inherents::InherentData,
		) -> inherents::CheckInherentsResult {
			data.check_extrinsics(&block)
		}

		fn random_seed() -> <Block as BlockT>::Hash {
			RandomnessCollectiveFlip::random_seed()
		}
	}

	impl tx_pool_api::runtime_api::TaggedTransactionQueue<Block> for Runtime {
		fn validate_transaction(
			source: TransactionSource,
			tx: <Block as BlockT>::Extrinsic,
		) -> TransactionValidity {
			Executive::validate_transaction(source, tx)
		}
	}

	impl offchain_primitives::OffchainWorkerApi<Block> for Runtime {
		fn offchain_worker(header: &<Block as BlockT>::Header) {
			Executive::offchain_worker(header)
		}
	}

	impl parachain::ParachainHost<Block> for Runtime {
		fn validators() -> Vec<parachain::ValidatorId> {
			Parachains::authorities()
		}
		fn duty_roster() -> parachain::DutyRoster {
			Parachains::calculate_duty_roster().0
		}
		fn active_parachains() -> Vec<(parachain::Id, Option<(parachain::CollatorId, parachain::Retriable)>)> {
			Registrar::active_paras()
		}
		fn global_validation_schedule() -> parachain::GlobalValidationSchedule {
			Parachains::global_validation_schedule()
		}
		fn local_validation_data(id: parachain::Id) -> Option<parachain::LocalValidationData> {
			Parachains::current_local_validation_data(&id)
		}
		fn parachain_code(id: parachain::Id) -> Option<parachain::ValidationCode> {
			Parachains::parachain_code(&id)
		}
		fn get_heads(extrinsics: Vec<<Block as BlockT>::Extrinsic>)
			-> Option<Vec<AbridgedCandidateReceipt>>
		{
			extrinsics
				.into_iter()
				.find_map(|ex| match UncheckedExtrinsic::decode(&mut ex.encode().as_slice()) {
					Ok(ex) => match ex.function {
						Call::Parachains(ParachainsCall::set_heads(heads)) => {
							Some(heads.into_iter().map(|c| c.candidate).collect())
						}
						_ => None,
					}
					Err(_) => None,
				})
		}
		fn signing_context() -> SigningContext {
			Parachains::signing_context()
		}
	}

	impl fg_primitives::GrandpaApi<Block> for Runtime {
		fn grandpa_authorities() -> Vec<(GrandpaId, u64)> {
			Grandpa::grandpa_authorities()
		}

		fn submit_report_equivocation_extrinsic(
			equivocation_proof: fg_primitives::EquivocationProof<
				<Block as BlockT>::Hash,
				sp_runtime::traits::NumberFor<Block>,
			>,
			key_owner_proof: fg_primitives::OpaqueKeyOwnershipProof,
		) -> Option<()> {
			let key_owner_proof = key_owner_proof.decode()?;

			Grandpa::submit_report_equivocation_extrinsic(
				equivocation_proof,
				key_owner_proof,
			)
		}

		fn generate_key_ownership_proof(
			_set_id: fg_primitives::SetId,
			authority_id: fg_primitives::AuthorityId,
		) -> Option<fg_primitives::OpaqueKeyOwnershipProof> {
			use codec::Encode;

			Historical::prove((fg_primitives::KEY_TYPE, authority_id))
				.map(|p| p.encode())
				.map(fg_primitives::OpaqueKeyOwnershipProof::new)
		}
	}

	impl babe_primitives::BabeApi<Block> for Runtime {
		fn configuration() -> babe_primitives::BabeGenesisConfiguration {
			// The choice of `c` parameter (where `1 - c` represents the
			// probability of a slot being empty), is done in accordance to the
			// slot duration and expected target block time, for safely
			// resisting network delays of maximum two seconds.
			// <https://research.web3.foundation/en/latest/polkadot/BABE/Babe/#6-practical-results>
			babe_primitives::BabeGenesisConfiguration {
				slot_duration: Babe::slot_duration(),
				epoch_length: EpochDuration::get(),
				c: PRIMARY_PROBABILITY,
				genesis_authorities: Babe::authorities(),
				randomness: Babe::randomness(),
				allowed_slots: babe_primitives::AllowedSlots::PrimaryAndSecondaryPlainSlots,
			}
		}

		fn current_epoch_start() -> babe_primitives::SlotNumber {
			Babe::current_epoch_start()
		}
	}

	impl authority_discovery_primitives::AuthorityDiscoveryApi<Block> for Runtime {
		fn authorities() -> Vec<AuthorityDiscoveryId> {
			AuthorityDiscovery::authorities()
		}
	}

	impl sp_session::SessionKeys<Block> for Runtime {
		fn generate_session_keys(seed: Option<Vec<u8>>) -> Vec<u8> {
			SessionKeys::generate(seed)
		}

		fn decode_session_keys(
			encoded: Vec<u8>,
		) -> Option<Vec<(Vec<u8>, sp_core::crypto::KeyTypeId)>> {
			SessionKeys::decode_into_raw_public_keys(&encoded)
		}
	}

	impl system_rpc_runtime_api::AccountNonceApi<Block, AccountId, Nonce> for Runtime {
		fn account_nonce(account: AccountId) -> Nonce {
			System::account_nonce(account)
		}
	}

	impl transaction_payment_rpc_runtime_api::TransactionPaymentApi<
		Block,
		Balance,
		UncheckedExtrinsic,
	> for Runtime {
		fn query_info(uxt: UncheckedExtrinsic, len: u32) -> RuntimeDispatchInfo<Balance> {
			TransactionPayment::query_info(uxt, len)
		}
	}

	#[cfg(feature = "runtime-benchmarks")]
	impl frame_benchmarking::Benchmark<Block> for Runtime {
		fn dispatch_benchmark(
			pallet: Vec<u8>,
			benchmark: Vec<u8>,
			lowest_range_values: Vec<u32>,
			highest_range_values: Vec<u32>,
			steps: Vec<u32>,
			repeat: u32,
		) -> Result<Vec<frame_benchmarking::BenchmarkBatch>, RuntimeString> {
			use frame_benchmarking::{Benchmarking, BenchmarkBatch, add_benchmark};
			// Trying to add benchmarks directly to the Session Pallet caused cyclic dependency issues.
			// To get around that, we separated the Session benchmarks into its own crate, which is why
			// we need these two lines below.
			use pallet_session_benchmarking::Module as SessionBench;
			use pallet_offences_benchmarking::Module as OffencesBench;
			use frame_system_benchmarking::Module as SystemBench;

			impl pallet_session_benchmarking::Trait for Runtime {}
			impl pallet_offences_benchmarking::Trait for Runtime {}
			impl frame_system_benchmarking::Trait for Runtime {}

			let mut batches = Vec::<BenchmarkBatch>::new();
			let params = (&pallet, &benchmark, &lowest_range_values, &highest_range_values, &steps, repeat);

			add_benchmark!(params, batches, b"balances", Balances);
			add_benchmark!(params, batches, b"identity", Identity);
			add_benchmark!(params, batches, b"im-online", ImOnline);
			add_benchmark!(params, batches, b"offences", OffencesBench::<Runtime>);
			add_benchmark!(params, batches, b"scheduler", Scheduler);
			add_benchmark!(params, batches, b"session", SessionBench::<Runtime>);
			add_benchmark!(params, batches, b"staking", Staking);
			add_benchmark!(params, batches, b"system", SystemBench::<Runtime>);
			add_benchmark!(params, batches, b"timestamp", Timestamp);
			add_benchmark!(params, batches, b"utility", Utility);
			add_benchmark!(params, batches, b"vesting", Vesting);

			if batches.is_empty() { return Err("Benchmark not found for this pallet.".into()) }
			Ok(batches)
		}
	}
}<|MERGE_RESOLUTION|>--- conflicted
+++ resolved
@@ -85,11 +85,7 @@
 	spec_name: create_runtime_str!("westend"),
 	impl_name: create_runtime_str!("parity-westend"),
 	authoring_version: 2,
-<<<<<<< HEAD
-	spec_version: 21,
-=======
-	spec_version: 24,
->>>>>>> 8121b600
+	spec_version: 25,
 	impl_version: 0,
 	apis: RUNTIME_API_VERSIONS,
 	transaction_version: 1,
