--- conflicted
+++ resolved
@@ -29,13 +29,9 @@
 codec = { package = "parity-scale-codec", version = "1.3.0" }
 
 [dev-dependencies]
-<<<<<<< HEAD
 keyring = { package = "sp-keyring", git = "https://github.com/paritytech/substrate", branch = "seun-sc-cli-subkey" }
-=======
-keyring = { package = "sp-keyring", git = "https://github.com/paritytech/substrate", branch = "master" }
 
 [features]
 default = ["service-old"]
 service-old = [ "polkadot-service" ]
-service-rewr = [ "polkadot-service-new" ]
->>>>>>> 6d148216
+service-rewr = [ "polkadot-service-new" ]