[package]
name = "polkadot-cli"
version = "0.7.11"
authors = ["Parity Technologies <admin@parity.io>"]
description = "Polkadot node implementation in Rust."
edition = "2018"

[lib]
crate-type = ["cdylib", "rlib"]

[dependencies]
log = "0.4.8"
tokio = "0.1.22"
futures = { version = "0.3.1", features = ["compat"] }
futures01 = { package = "futures", version = "0.1.29" }
structopt = "=0.3.7"
<<<<<<< HEAD
cli = { package = "sc-cli", git = "https://github.com/paritytech/substrate", branch = "ashley-browser-utils" }
=======
cli = { package = "sc-cli", git = "https://github.com/mxinden/substrate", branch = "extract-gossip-authority-discovery" }
>>>>>>> 0c947b04
service = { package = "polkadot-service", path = "../service", default-features = false }

libp2p = { version = "0.13.1", default-features = false, optional = true }
wasm-bindgen = { version = "0.2.55", optional = true }
wasm-bindgen-futures = { version = "0.4.5", optional = true }
console_log = { version = "0.1.2", optional = true }
console_error_panic_hook = { version = "0.1.1", optional = true }
js-sys = { version = "0.3.22", optional = true }
kvdb-web = { version = "0.1.1", optional = true }
<<<<<<< HEAD
substrate-service = { package = "sc-service", git = "https://github.com/paritytech/substrate", branch = "ashley-browser-utils", optional = true, default-features = false }
substrate-network = { package = "sc-network", git = "https://github.com/paritytech/substrate", branch = "ashley-browser-utils", optional = true }
=======
substrate-service = { package = "sc-service", git = "https://github.com/mxinden/substrate", branch = "extract-gossip-authority-discovery", optional = true, default-features = false }
substrate-network = { package = "sc-network", git = "https://github.com/mxinden/substrate", branch = "extract-gossip-authority-discovery", optional = true }
>>>>>>> 0c947b04

# Imported just for the `wasm-bindgen` feature
rand = { version = "0.7", features = ["wasm-bindgen"], optional = true }
rand6 = { package = "rand", version = "0.6.5", features = ["wasm-bindgen"], optional = true }

[features]
default = [ "wasmtime", "rocksdb" ]
wasmtime = [ "cli/wasmtime" ]
rocksdb = [ "service/rocksdb" ]
browser = [
	"libp2p",
	"wasm-bindgen",
	"console_error_panic_hook",
	"wasm-bindgen-futures",
	"console_log",
	"js-sys",
	"kvdb-web",
	"substrate-service",
	"substrate-network",
	"rand",
	"rand6",
]<|MERGE_RESOLUTION|>--- conflicted
+++ resolved
@@ -10,50 +10,27 @@
 
 [dependencies]
 log = "0.4.8"
-tokio = "0.1.22"
 futures = { version = "0.3.1", features = ["compat"] }
 futures01 = { package = "futures", version = "0.1.29" }
 structopt = "=0.3.7"
-<<<<<<< HEAD
 cli = { package = "sc-cli", git = "https://github.com/paritytech/substrate", branch = "ashley-browser-utils" }
-=======
-cli = { package = "sc-cli", git = "https://github.com/mxinden/substrate", branch = "extract-gossip-authority-discovery" }
->>>>>>> 0c947b04
 service = { package = "polkadot-service", path = "../service", default-features = false }
 
-libp2p = { version = "0.13.1", default-features = false, optional = true }
 wasm-bindgen = { version = "0.2.55", optional = true }
 wasm-bindgen-futures = { version = "0.4.5", optional = true }
-console_log = { version = "0.1.2", optional = true }
-console_error_panic_hook = { version = "0.1.1", optional = true }
-js-sys = { version = "0.3.22", optional = true }
-kvdb-web = { version = "0.1.1", optional = true }
-<<<<<<< HEAD
+browser-utils = { package = "browser-utils", git = "https://github.com/paritytech/substrate", branch = "ashley-browser-utils", optional = true }
 substrate-service = { package = "sc-service", git = "https://github.com/paritytech/substrate", branch = "ashley-browser-utils", optional = true, default-features = false }
-substrate-network = { package = "sc-network", git = "https://github.com/paritytech/substrate", branch = "ashley-browser-utils", optional = true }
-=======
-substrate-service = { package = "sc-service", git = "https://github.com/mxinden/substrate", branch = "extract-gossip-authority-discovery", optional = true, default-features = false }
-substrate-network = { package = "sc-network", git = "https://github.com/mxinden/substrate", branch = "extract-gossip-authority-discovery", optional = true }
->>>>>>> 0c947b04
 
-# Imported just for the `wasm-bindgen` feature
-rand = { version = "0.7", features = ["wasm-bindgen"], optional = true }
-rand6 = { package = "rand", version = "0.6.5", features = ["wasm-bindgen"], optional = true }
+[target.'cfg(not(target_os = "unknown"))'.dependencies]
+tokio = "0.1.22"
 
 [features]
 default = [ "wasmtime", "rocksdb" ]
 wasmtime = [ "cli/wasmtime" ]
 rocksdb = [ "service/rocksdb" ]
 browser = [
-	"libp2p",
 	"wasm-bindgen",
-	"console_error_panic_hook",
 	"wasm-bindgen-futures",
-	"console_log",
-	"js-sys",
-	"kvdb-web",
+	"browser-utils",
 	"substrate-service",
-	"substrate-network",
-	"rand",
-	"rand6",
 ]