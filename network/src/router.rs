// Copyright 2017 Parity Technologies (UK) Ltd.
// This file is part of Polkadot.

// Polkadot is free software: you can redistribute it and/or modify
// it under the terms of the GNU General Public License as published by
// the Free Software Foundation, either version 3 of the License, or
// (at your option) any later version.

// Polkadot is distributed in the hope that it will be useful,
// but WITHOUT ANY WARRANTY; without even the implied warranty of
// MERCHANTABILITY or FITNESS FOR A PARTICULAR PURPOSE.  See the
// GNU General Public License for more details.

// You should have received a copy of the GNU General Public License
// along with Polkadot.  If not, see <http://www.gnu.org/licenses/>.

//! Statement routing and validation statement table router implementation.
//!
//! During the attestation process, validators exchange statements on validity and availability
//! of parachain candidates.
//!
//! The `Router` in this file hooks into the underlying network to fulfill
//! the `TableRouter` trait from `polkadot-validation`, which is expected to call into a shared statement table
//! and dispatch evaluation work as necessary when new statements come in.

use sp_runtime::traits::{ProvideRuntimeApi, BlakeTwo256, Hash as HashT};
use polkadot_validation::{
	SharedTable, TableRouter, SignedStatement, GenericStatement, ParachainWork, Validated
};
use polkadot_primitives::{Block, Hash};
use polkadot_primitives::parachain::{
	OutgoingMessages, CandidateReceipt, ParachainHost, ValidatorIndex, Collation, PoVBlock, ErasureChunk,
};
use crate::gossip::{RegisteredMessageValidator, GossipMessage, GossipStatement, ErasureChunkMessage};

use futures::prelude::*;
use futures::{task::SpawnExt, future::{ready, select}};
use parking_lot::Mutex;
use log::{debug, trace};

use std::collections::{HashMap, HashSet};
use std::io;
use std::sync::Arc;

use crate::validation::{self, LeafWorkDataFetcher, Executor};
use crate::NetworkService;

/// Compute the gossip topic for attestations on the given parent hash.
pub(crate) fn attestation_topic(parent_hash: Hash) -> Hash {
	let mut v = parent_hash.as_ref().to_vec();
	v.extend(b"attestations");

	BlakeTwo256::hash(&v[..])
}

/// Create a `Stream` of checked messages.
///
/// The returned stream will not terminate, so it is required to make sure that the stream is
/// dropped when it is not required anymore. Otherwise, it will stick around in memory
/// infinitely.
pub(crate) fn checked_statements<N: NetworkService>(network: &N, topic: Hash) ->
	impl Stream<Item=SignedStatement> {
	// spin up a task in the background that processes all incoming statements
	// validation has been done already by the gossip validator.
	// this will block internally until the gossip messages stream is obtained.
	network.gossip_messages_for(topic)
		.filter_map(|msg| match msg.0 {
			GossipMessage::Statement(s) => ready(Some(s.signed_statement)),
			_ => ready(None)
		})
}

/// Table routing implementation.
pub struct Router<P, E, T> {
	table: Arc<SharedTable>,
	attestation_topic: Hash,
	fetcher: LeafWorkDataFetcher<P, E, T>,
	deferred_statements: Arc<Mutex<DeferredStatements>>,
	message_validator: RegisteredMessageValidator,
}

impl<P, E, T> Router<P, E, T> {
	pub(crate) fn new(
		table: Arc<SharedTable>,
		fetcher: LeafWorkDataFetcher<P, E, T>,
		message_validator: RegisteredMessageValidator,
	) -> Self {
		let parent_hash = fetcher.parent_hash();
		Router {
			table,
			fetcher,
			attestation_topic: attestation_topic(parent_hash),
			deferred_statements: Arc::new(Mutex::new(DeferredStatements::new())),
			message_validator,
		}
	}

	/// Return a `Stream` of checked messages. These should be imported into the router
	/// with `import_statement`.
	///
	/// The returned stream will not terminate, so it is required to make sure that the stream is
	/// dropped when it is not required anymore. Otherwise, it will stick around in memory
	/// infinitely.
<<<<<<< HEAD
	pub(crate) fn checked_statements(&self) -> impl Stream<Item=SignedStatement, Error=()> {
		checked_statements(&*self.network(), self.attestation_topic)
=======
	pub(crate) fn checked_statements(&self) -> impl Stream<Item=SignedStatement> {
		checked_statements(&**self.network(), self.attestation_topic)
>>>>>>> 5b4ffee3
	}

	fn parent_hash(&self) -> Hash {
		self.fetcher.parent_hash()
	}

	fn network(&self) -> &RegisteredMessageValidator {
		self.fetcher.network()
	}
}

impl<P, E: Clone, T: Clone> Clone for Router<P, E, T> {
	fn clone(&self) -> Self {
		Router {
			table: self.table.clone(),
			fetcher: self.fetcher.clone(),
			attestation_topic: self.attestation_topic,
			deferred_statements: self.deferred_statements.clone(),
			message_validator: self.message_validator.clone(),
		}
	}
}

impl<P: ProvideRuntimeApi + Send + Sync + 'static, E, T> Router<P, E, T> where
	P::Api: ParachainHost<Block, Error = sp_blockchain::Error>,
	T: Clone + Executor + Send + 'static,
	E: Future<Output=()> + Clone + Send + Unpin + 'static,
{
	/// Import a statement whose signature has been checked already.
	pub(crate) fn import_statement(&self, statement: SignedStatement) {
		trace!(target: "p_net", "importing validation statement {:?}", statement.statement);

		// defer any statements for which we haven't imported the candidate yet
		let c_hash = {
			let candidate_data = match statement.statement {
				GenericStatement::Candidate(ref c) => Some(c.hash()),
				GenericStatement::Valid(ref hash)
					| GenericStatement::Invalid(ref hash)
					=> self.table.with_candidate(hash, |c| c.map(|_| *hash)),
			};
			match candidate_data {
				Some(x) => x,
				None => {
					self.deferred_statements.lock().push(statement);
					return;
				}
			}
		};

		// import all statements pending on this candidate
		let (mut statements, _traces) = if let GenericStatement::Candidate(_) = statement.statement {
			self.deferred_statements.lock().get_deferred(&c_hash)
		} else {
			(Vec::new(), Vec::new())
		};

		// prepend the candidate statement.
		debug!(target: "validation", "Importing statements about candidate {:?}", c_hash);
		statements.insert(0, statement);
		let producers: Vec<_> = self.table.import_remote_statements(
			self,
			statements.iter().cloned(),
		);
		// dispatch future work as necessary.
		for (producer, statement) in producers.into_iter().zip(statements) {
			if let Some(sender) = self.table.index_to_id(statement.sender) {
				self.fetcher.knowledge().lock().note_statement(sender, &statement.statement);

				if let Some(work) = producer.map(|p| self.create_work(c_hash, p)) {
					trace!(target: "validation", "driving statement work to completion");

					let work = select(work.boxed(), self.fetcher.exit().clone())
						.map(drop);
					let _ = self.fetcher.executor().spawn(work);
				}
			}
		}
	}

	fn create_work<D>(&self, candidate_hash: Hash, producer: ParachainWork<D>)
		-> impl Future<Output=()> + Send + 'static
		where
		D: Future<Output=Result<PoVBlock,io::Error>> + Send + Unpin + 'static,
	{
		let table = self.table.clone();
		let network = self.network().clone();
		let knowledge = self.fetcher.knowledge().clone();
		let attestation_topic = self.attestation_topic;
		let parent_hash = self.parent_hash();
		let api = self.fetcher.api().clone();

		async move {
			match producer.prime(api).validate().await {
				Ok(validated) => {
					// store the data before broadcasting statements, so other peers can fetch.
					knowledge.lock().note_candidate(
					candidate_hash,
					Some(validated.0.pov_block().clone()),
					validated.0.outgoing_messages().cloned(),
					);

					// propagate the statement.
					// consider something more targeted than gossip in the future.
					let statement = GossipStatement::new(
					parent_hash,
					match table.import_validated(validated.0) {
					None => return,
					Some(s) => s,
					}
					);

					network.gossip_message(attestation_topic, statement.into());
				},
				Err(err) => {
					debug!(target: "p_net", "Failed to produce statements: {:?}", err);
				}
			}
		}
	}
}

impl<P: ProvideRuntimeApi + Send, E, T> TableRouter for Router<P, E, T> where
	P::Api: ParachainHost<Block>,
	T: Clone + Executor + Send + 'static,
	E: Future<Output=()> + Clone + Send + 'static,
{
	type Error = io::Error;
	type FetchValidationProof = validation::PoVReceiver;

	// We have fetched from a collator and here the receipt should have been already formed.
	fn local_collation(
		&self,
		collation: Collation,
		receipt: CandidateReceipt,
		outgoing: OutgoingMessages,
		chunks: (ValidatorIndex, &[ErasureChunk])
	) {
		// produce a signed statement
		let hash = receipt.hash();
		let erasure_root = receipt.erasure_root;
		let validated = Validated::collated_local(
			receipt,
			collation.pov.clone(),
			outgoing.clone(),
		);

		let statement = GossipStatement::new(
			self.parent_hash(),
			match self.table.import_validated(validated) {
				None => return,
				Some(s) => s,
			},
		);

		// give to network to make available.
		self.fetcher.knowledge().lock().note_candidate(hash, Some(collation.pov), Some(outgoing));
		self.network().gossip_message(self.attestation_topic, statement.into());

		for chunk in chunks.1 {
			let relay_parent = self.parent_hash();
			let message = ErasureChunkMessage {
				chunk: chunk.clone(),
				relay_parent,
				candidate_hash: hash,
			};

			self.network().gossip_message(
				av_store::erasure_coding_topic(relay_parent, erasure_root, chunk.index),
				message.into()
			);
		}
	}

	fn fetch_pov_block(&self, candidate: &CandidateReceipt) -> Self::FetchValidationProof {
		self.fetcher.fetch_pov_block(candidate)
	}
}

impl<P, E, T> Drop for Router<P, E, T> {
	fn drop(&mut self) {
		let parent_hash = self.parent_hash();
		self.network().with_spec(move |spec, _| { spec.remove_validation_session(parent_hash); });
	}
}

// A unique trace for valid statements issued by a validator.
#[derive(Hash, PartialEq, Eq, Clone, Debug)]
enum StatementTrace {
	Valid(ValidatorIndex, Hash),
	Invalid(ValidatorIndex, Hash),
}

// helper for deferring statements whose associated candidate is unknown.
struct DeferredStatements {
	deferred: HashMap<Hash, Vec<SignedStatement>>,
	known_traces: HashSet<StatementTrace>,
}

impl DeferredStatements {
	fn new() -> Self {
		DeferredStatements {
			deferred: HashMap::new(),
			known_traces: HashSet::new(),
		}
	}

	fn push(&mut self, statement: SignedStatement) {
		let (hash, trace) = match statement.statement {
			GenericStatement::Candidate(_) => return,
			GenericStatement::Valid(hash) => (hash, StatementTrace::Valid(statement.sender.clone(), hash)),
			GenericStatement::Invalid(hash) => (hash, StatementTrace::Invalid(statement.sender.clone(), hash)),
		};

		if self.known_traces.insert(trace) {
			self.deferred.entry(hash).or_insert_with(Vec::new).push(statement);
		}
	}

	fn get_deferred(&mut self, hash: &Hash) -> (Vec<SignedStatement>, Vec<StatementTrace>) {
		match self.deferred.remove(hash) {
			None => (Vec::new(), Vec::new()),
			Some(deferred) => {
				let mut traces = Vec::new();
				for statement in deferred.iter() {
					let trace = match statement.statement {
						GenericStatement::Candidate(_) => continue,
						GenericStatement::Valid(hash) => StatementTrace::Valid(statement.sender.clone(), hash),
						GenericStatement::Invalid(hash) => StatementTrace::Invalid(statement.sender.clone(), hash),
					};

					self.known_traces.remove(&trace);
					traces.push(trace);
				}

				(deferred, traces)
			}
		}
	}
}

#[cfg(test)]
mod tests {
	use super::*;

	#[test]
	fn deferred_statements_works() {
		let mut deferred = DeferredStatements::new();
		let hash = [1; 32].into();
		let sig = Default::default();
		let sender_index = 0;

		let statement = SignedStatement {
			statement: GenericStatement::Valid(hash),
			sender: sender_index,
			signature: sig,
		};

		// pre-push.
		{
			let (signed, traces) = deferred.get_deferred(&hash);
			assert!(signed.is_empty());
			assert!(traces.is_empty());
		}

		deferred.push(statement.clone());
		deferred.push(statement.clone());

		// draining: second push should have been ignored.
		{
			let (signed, traces) = deferred.get_deferred(&hash);
			assert_eq!(signed.len(), 1);

			assert_eq!(traces.len(), 1);
			assert_eq!(signed[0].clone(), statement);
			assert_eq!(traces[0].clone(), StatementTrace::Valid(sender_index, hash));
		}

		// after draining
		{
			let (signed, traces) = deferred.get_deferred(&hash);
			assert!(signed.is_empty());
			assert!(traces.is_empty());
		}
	}
}<|MERGE_RESOLUTION|>--- conflicted
+++ resolved
@@ -101,13 +101,8 @@
 	/// The returned stream will not terminate, so it is required to make sure that the stream is
 	/// dropped when it is not required anymore. Otherwise, it will stick around in memory
 	/// infinitely.
-<<<<<<< HEAD
-	pub(crate) fn checked_statements(&self) -> impl Stream<Item=SignedStatement, Error=()> {
+	pub(crate) fn checked_statements(&self) -> impl Stream<Item=SignedStatement> {
 		checked_statements(&*self.network(), self.attestation_topic)
-=======
-	pub(crate) fn checked_statements(&self) -> impl Stream<Item=SignedStatement> {
-		checked_statements(&**self.network(), self.attestation_topic)
->>>>>>> 5b4ffee3
 	}
 
 	fn parent_hash(&self) -> Hash {
